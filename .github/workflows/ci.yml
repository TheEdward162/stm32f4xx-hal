on:
  push:
    branches: [ staging, trying, master ]
  pull_request:

name: Continuous integration

jobs:
  ci:
    runs-on: ubuntu-latest
    strategy:
      matrix:
        mcu:
          - stm32f401
          - stm32f405
          - stm32f407
          - stm32f410
          - stm32f411
          - stm32f412
          - stm32f413
          - stm32f415
          - stm32f417
          - stm32f423
          - stm32f427
          - stm32f429
          - stm32f437
          - stm32f439
          - stm32f446
          - stm32f469
          - stm32f479
        rust:
          - stable
        include:
          - rust: nightly
            mcu: stm32f479
            experimental: true

    steps:
      - uses: actions/checkout@v2
      - uses: actions-rs/toolchain@v1
        with:
          profile: minimal
          toolchain: ${{ matrix.rust }}
          target: thumbv7em-none-eabihf
          override: true
      - uses: actions-rs/cargo@v1
        with:
          command: check
<<<<<<< HEAD
          args: --features=${{ matrix.mcu }},rt,usb_fs,sdio,can,fsmc_lcd --examples
=======
          args: --features=${{ matrix.mcu }},rt,usb_fs,sdio,can,i2s --examples
>>>>>>> fc9c650c
<|MERGE_RESOLUTION|>--- conflicted
+++ resolved
@@ -46,8 +46,4 @@
       - uses: actions-rs/cargo@v1
         with:
           command: check
-<<<<<<< HEAD
-          args: --features=${{ matrix.mcu }},rt,usb_fs,sdio,can,fsmc_lcd --examples
-=======
-          args: --features=${{ matrix.mcu }},rt,usb_fs,sdio,can,i2s --examples
->>>>>>> fc9c650c
+          args: --features=${{ matrix.mcu }},rt,usb_fs,sdio,can,i2s,fsmc_lcd --examples